package db

import (
	"crypto/tls"
	"crypto/x509"
	"fmt"
	"net/http"
	"os"
	"path"
	"strconv"
	"time"

	"github.com/hako/durafmt"
	cleanhttp "github.com/hashicorp/go-cleanhttp"
	archiver "github.com/mholt/archiver/v3"
	"github.com/spf13/afero"
	partybus "github.com/wagoodman/go-partybus"
	progress "github.com/wagoodman/go-progress"

	grypeDB "github.com/anchore/grype/grype/db/v5"
	"github.com/anchore/grype/grype/db/v5/store"
	"github.com/anchore/grype/grype/event"
	"github.com/anchore/grype/grype/vulnerability"
	"github.com/anchore/grype/internal/bus"
	"github.com/anchore/grype/internal/file"
	"github.com/anchore/grype/internal/log"
)

const (
	FileName = grypeDB.VulnerabilityStoreFileName
)

type Config struct {
	DBRootDir           string
	ListingURL          string
	CACert              string
	ValidateByHashOnGet bool
	ValidateAge         bool
	MaxAllowedBuiltAge  time.Duration
	RequireUpdateCheck  bool
	ListingFileTimeout  time.Duration
	UpdateTimeout       time.Duration
}

type Curator struct {
	fs                  afero.Fs
	listingDownloader   file.Getter
	updateDownloader    file.Getter
	targetSchema        int
	dbDir               string
	dbPath              string
	listingURL          string
	validateByHashOnGet bool
	validateAge         bool
	maxAllowedBuiltAge  time.Duration
	requireUpdateCheck  bool
}

func NewCurator(cfg Config) (Curator, error) {
	dbDir := path.Join(cfg.DBRootDir, strconv.Itoa(vulnerability.SchemaVersion))

	fs := afero.NewOsFs()
	listingClient, err := defaultHTTPClient(fs, cfg.CACert)
	if err != nil {
		return Curator{}, err
	}
	listingClient.Timeout = cfg.ListingFileTimeout

	dbClient, err := defaultHTTPClient(fs, cfg.CACert)
	if err != nil {
		return Curator{}, err
	}
	dbClient.Timeout = cfg.UpdateTimeout

	return Curator{
		fs:                  fs,
		targetSchema:        vulnerability.SchemaVersion,
		listingDownloader:   file.NewGetter(listingClient),
		updateDownloader:    file.NewGetter(dbClient),
		dbDir:               dbDir,
		dbPath:              path.Join(dbDir, FileName),
		listingURL:          cfg.ListingURL,
		validateByHashOnGet: cfg.ValidateByHashOnGet,
		validateAge:         cfg.ValidateAge,
		maxAllowedBuiltAge:  cfg.MaxAllowedBuiltAge,
		requireUpdateCheck:  cfg.RequireUpdateCheck,
	}, nil
}

func (c Curator) SupportedSchema() int {
	return c.targetSchema
}

func (c *Curator) GetStore() (grypeDB.StoreReader, grypeDB.DBCloser, error) {
	// ensure the DB is ok
	_, err := c.validateIntegrity(c.dbDir)
	if err != nil {
		return nil, nil, fmt.Errorf("vulnerability database is invalid (run db update to correct): %+v", err)
	}

	s, err := store.New(c.dbPath, false)
	return s, s, err
}

func (c *Curator) Status() Status {
	metadata, err := NewMetadataFromDir(c.fs, c.dbDir)
	if err != nil {
		return Status{
			Err: fmt.Errorf("failed to parse database metadata (%s): %w", c.dbDir, err),
		}
	}
	if metadata == nil {
		return Status{
			Err: fmt.Errorf("database metadata not found at %q", c.dbDir),
		}
	}

	return Status{
		Built:         metadata.Built,
		SchemaVersion: metadata.Version,
		Location:      c.dbDir,
		Checksum:      metadata.Checksum,
		Err:           c.Validate(),
	}
}

// Delete removes the DB and metadata file for this specific schema.
func (c *Curator) Delete() error {
	return c.fs.RemoveAll(c.dbDir)
}

// Update the existing DB, returning an indication if any action was taken.
func (c *Curator) Update() (bool, error) {
	// let consumers know of a monitorable event (download + import stages)
	importProgress := progress.NewManual(1)
	stage := progress.NewAtomicStage("checking for update")
	downloadProgress := progress.NewManual(1)
	aggregateProgress := progress.NewAggregator(progress.DefaultStrategy, downloadProgress, importProgress)

	bus.Publish(partybus.Event{
		Type: event.UpdateVulnerabilityDatabase,
		Value: progress.StagedProgressable(&struct {
			progress.Stager
			progress.Progressable
		}{
			Stager:       progress.Stager(stage),
			Progressable: progress.Progressable(aggregateProgress),
		}),
	})

	defer downloadProgress.SetCompleted()
	defer importProgress.SetCompleted()

	updateAvailable, metadata, updateEntry, err := c.IsUpdateAvailable()
	if err != nil {
<<<<<<< HEAD
=======
		if c.requireUpdateCheck {
			return false, fmt.Errorf("check for vulnerability database update failed: %+v", err)
		}
>>>>>>> 8eb6837a
		log.Warnf("unable to check for vulnerability database update")
		log.Debugf("check for vulnerability update failed: %+v", err)
		return false, fmt.Errorf("unable to update vulnerability database: %w", err)
	}
	if updateAvailable {
		log.Infof("downloading new vulnerability DB")
		err = c.UpdateTo(updateEntry, downloadProgress, importProgress, stage)
		if err != nil {
			return false, fmt.Errorf("unable to update vulnerability database: %w", err)
		}

		if metadata != nil {
			log.Infof(
				"updated vulnerability DB from version=%d built=%q to version=%d built=%q",
				metadata.Version,
				metadata.Built.String(),
				updateEntry.Version,
				updateEntry.Built.String(),
			)
			return true, nil
		}

		log.Infof(
			"downloaded new vulnerability DB version=%d built=%q",
			updateEntry.Version,
			updateEntry.Built.String(),
		)
		return true, nil
	}

	stage.Set("no update available")
	return false, nil
}

// IsUpdateAvailable indicates if there is a new update available as a boolean, and returns the latest listing information
// available for this schema.
func (c *Curator) IsUpdateAvailable() (bool, *Metadata, *ListingEntry, error) {
	log.Debugf("checking for available database updates")

	listing, err := c.ListingFromURL()
	if err != nil {
		return false, nil, nil, err
	}

	updateEntry := listing.BestUpdate(c.targetSchema)
	if updateEntry == nil {
		return false, nil, nil, fmt.Errorf("no db candidates with correct version available (maybe there is an application update available?)")
	}
	log.Debugf("found database update candidate: %s", updateEntry)

	// compare created data to current db date
	current, err := NewMetadataFromDir(c.fs, c.dbDir)
	if err != nil {
		return false, nil, nil, fmt.Errorf("current metadata corrupt: %w", err)
	}

	if current.IsSupersededBy(updateEntry) {
		log.Debugf("database update available: %s", updateEntry)
		return true, current, updateEntry, nil
	}
	log.Debugf("no database update available")

	return false, nil, nil, nil
}

// UpdateTo updates the existing DB with the specific other version provided from a listing entry.
func (c *Curator) UpdateTo(listing *ListingEntry, downloadProgress, importProgress *progress.Manual, stage *progress.AtomicStage) error {
	stage.Set("downloading")
	// note: the temp directory is persisted upon download/validation/activation failure to allow for investigation
	tempDir, err := c.download(listing, downloadProgress)
	if err != nil {
		return err
	}

	stage.Set("validating integrity")
	_, err = c.validateIntegrity(tempDir)
	if err != nil {
		return err
	}

	stage.Set("importing")
	err = c.activate(tempDir)
	if err != nil {
		return err
	}
	stage.Set("updated")
	importProgress.Set(importProgress.Size())
	importProgress.SetCompleted()

	return c.fs.RemoveAll(tempDir)
}

// Validate checks the current database to ensure file integrity and if it can be used by this version of the application.
func (c *Curator) Validate() error {
	metadata, err := c.validateIntegrity(c.dbDir)
	if err != nil {
		return err
	}

	return c.validateStaleness(metadata)
}

// ImportFrom takes a DB archive file and imports it into the final DB location.
func (c *Curator) ImportFrom(dbArchivePath string) error {
	// note: the temp directory is persisted upon download/validation/activation failure to allow for investigation
	tempDir, err := os.MkdirTemp("", "grype-import")
	if err != nil {
		return fmt.Errorf("unable to create db temp dir: %w", err)
	}

	err = archiver.Unarchive(dbArchivePath, tempDir)
	if err != nil {
		return err
	}

	_, err = c.validateIntegrity(tempDir)
	if err != nil {
		return err
	}

	err = c.activate(tempDir)
	if err != nil {
		return err
	}

	return c.fs.RemoveAll(tempDir)
}

func (c *Curator) download(listing *ListingEntry, downloadProgress *progress.Manual) (string, error) {
	tempDir, err := os.MkdirTemp("", "grype-scratch")
	if err != nil {
		return "", fmt.Errorf("unable to create db temp dir: %w", err)
	}

	// download the db to the temp dir
	url := listing.URL

	// from go-getter, adding a checksum as a query string will validate the payload after download
	// note: the checksum query parameter is not sent to the server
	query := url.Query()
	query.Add("checksum", listing.Checksum)
	url.RawQuery = query.Encode()

	// go-getter will automatically extract all files within the archive to the temp dir
	err = c.updateDownloader.GetToDir(tempDir, listing.URL.String(), downloadProgress)
	if err != nil {
		return "", fmt.Errorf("unable to download db: %w", err)
	}

	return tempDir, nil
}

// validateStaleness ensures the vulnerability database has not passed
// the max allowed age, calculated from the time it was built until now.
func (c *Curator) validateStaleness(m Metadata) error {
	if !c.validateAge {
		return nil
	}

	// built time is defined in UTC,
	// we should compare it against UTC
	now := time.Now().UTC()

	age := now.Sub(m.Built)
	if age > c.maxAllowedBuiltAge {
		return fmt.Errorf("the vulnerability database was built %s ago (max allowed age is %s)", durafmt.ParseShort(age), durafmt.ParseShort(c.maxAllowedBuiltAge))
	}

	return nil
}

func (c *Curator) validateIntegrity(dbDirPath string) (Metadata, error) {
	// check that the disk checksum still matches the db payload
	metadata, err := NewMetadataFromDir(c.fs, dbDirPath)
	if err != nil {
		return Metadata{}, fmt.Errorf("failed to parse database metadata (%s): %w", dbDirPath, err)
	}
	if metadata == nil {
		return Metadata{}, fmt.Errorf("database metadata not found: %s", dbDirPath)
	}

	if c.validateByHashOnGet {
		dbPath := path.Join(dbDirPath, FileName)
		valid, actualHash, err := file.ValidateByHash(c.fs, dbPath, metadata.Checksum)
		if err != nil {
			return Metadata{}, err
		}
		if !valid {
			return Metadata{}, fmt.Errorf("bad db checksum (%s): %q vs %q", dbPath, metadata.Checksum, actualHash)
		}
	}

	if c.targetSchema != metadata.Version {
		return Metadata{}, fmt.Errorf("unsupported database version: have=%d want=%d", metadata.Version, c.targetSchema)
	}

	// TODO: add version checks here to ensure this version of the application can use this database version (relative to what the DB says, not JUST the metadata!)

	return *metadata, nil
}

// activate swaps over the downloaded db to the application directory
func (c *Curator) activate(dbDirPath string) error {
	_, err := c.fs.Stat(c.dbDir)
	if !os.IsNotExist(err) {
		// remove any previous databases
		err = c.Delete()
		if err != nil {
			return fmt.Errorf("failed to purge existing database: %w", err)
		}
	}

	// ensure there is an application db directory
	err = c.fs.MkdirAll(c.dbDir, 0755)
	if err != nil {
		return fmt.Errorf("failed to create db directory: %w", err)
	}

	// activate the new db cache
	return file.CopyDir(c.fs, dbDirPath, c.dbDir)
}

// ListingFromURL loads a Listing from a URL.
func (c Curator) ListingFromURL() (Listing, error) {
	tempFile, err := afero.TempFile(c.fs, "", "grype-db-listing")
	if err != nil {
		return Listing{}, fmt.Errorf("unable to create listing temp file: %w", err)
	}
	defer func() {
		err := c.fs.RemoveAll(tempFile.Name())
		if err != nil {
			log.Errorf("failed to remove file (%s): %w", tempFile.Name(), err)
		}
	}()

	// download the listing file
	err = c.listingDownloader.GetFile(tempFile.Name(), c.listingURL)
	if err != nil {
		return Listing{}, fmt.Errorf("unable to download listing: %w", err)
	}

	// parse the listing file
	listing, err := NewListingFromFile(c.fs, tempFile.Name())
	if err != nil {
		return Listing{}, err
	}
	return listing, nil
}

func defaultHTTPClient(fs afero.Fs, caCertPath string) (*http.Client, error) {
	httpClient := cleanhttp.DefaultClient()
	httpClient.Timeout = 30 * time.Second
	if caCertPath != "" {
		rootCAs := x509.NewCertPool()

		pemBytes, err := afero.ReadFile(fs, caCertPath)
		if err != nil {
			return nil, fmt.Errorf("unable to configure root CAs for curator: %w", err)
		}
		rootCAs.AppendCertsFromPEM(pemBytes)

		httpClient.Transport.(*http.Transport).TLSClientConfig = &tls.Config{
			MinVersion: tls.VersionTLS12,
			RootCAs:    rootCAs,
		}
	}
	return httpClient, nil
}<|MERGE_RESOLUTION|>--- conflicted
+++ resolved
@@ -153,15 +153,11 @@
 
 	updateAvailable, metadata, updateEntry, err := c.IsUpdateAvailable()
 	if err != nil {
-<<<<<<< HEAD
-=======
 		if c.requireUpdateCheck {
 			return false, fmt.Errorf("check for vulnerability database update failed: %+v", err)
 		}
->>>>>>> 8eb6837a
 		log.Warnf("unable to check for vulnerability database update")
 		log.Debugf("check for vulnerability update failed: %+v", err)
-		return false, fmt.Errorf("unable to update vulnerability database: %w", err)
 	}
 	if updateAvailable {
 		log.Infof("downloading new vulnerability DB")
