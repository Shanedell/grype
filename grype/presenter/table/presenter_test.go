--- conflicted
+++ resolved
@@ -71,12 +71,7 @@
 	}
 }
 
-<<<<<<< HEAD
-func TestTablePresenter_Color(t *testing.T) {
-
-=======
 func TestTablePresenter(t *testing.T) {
->>>>>>> a276bf12
 	var buffer bytes.Buffer
 	matches, packages, _, metadataProvider, _, _ := internal.GenerateAnalysis(t, internal.ImageSource)
 
@@ -86,54 +81,32 @@
 		MetadataProvider: metadataProvider,
 	}
 
-	pres := NewPresenter(pb, false, false)
-
-	// run presenter
-	err := pres.Present(&buffer)
-	if err != nil {
-		t.Fatal(err)
-	}
-	actual := buffer.Bytes()
-	if *update {
-		testutils.UpdateGoldenFileContents(t, actual)
-	}
-
-	var expected = testutils.GetGoldenFileContents(t)
-
-	if !bytes.Equal(expected, actual) {
-		dmp := diffmatchpatch.New()
-		diffs := dmp.DiffMain(string(expected), string(actual), true)
-		t.Errorf("mismatched output:\n%s", dmp.DiffPrettyText(diffs))
-	}
+	pres := NewPresenter(pb, false)
+
+	t.Run("no color", func(t *testing.T) {
+		pres.withColor = true
+
+		err := pres.Present(&buffer)
+		require.NoError(t, err)
+
+		actual := buffer.String()
+		snaps.MatchSnapshot(t, actual)
+	})
+
+	t.Run("with color", func(t *testing.T) {
+		pres.withColor = false
+
+		err := pres.Present(&buffer)
+		require.NoError(t, err)
+
+		actual := buffer.String()
+		snaps.MatchSnapshot(t, actual)
+	})
 
 	// TODO: add me back in when there is a JSON schema
 	// validateAgainstDbSchema(t, string(actual))
 }
 
-func TestTablePresenter_NoColor(t *testing.T) {
-
-	var buffer bytes.Buffer
-	matches, packages, _, metadataProvider, _, _ := models.GenerateAnalysis(t, source.ImageScheme)
-
-	pb := models.PresenterConfig{
-		Matches:          matches,
-		Packages:         packages,
-		MetadataProvider: metadataProvider,
-	}
-
-	pres := NewPresenter(pb, false, true)
-
-	// run presenter
-	err := pres.Present(&buffer)
-	require.NoError(t, err)
-
-	actual := buffer.String()
-	snaps.MatchSnapshot(t, actual)
-
-	// TODO: add me back in when there is a JSON schema
-	// validateAgainstDbSchema(t, string(actual))
-}
-
 func TestEmptyTablePresenter(t *testing.T) {
 	// Expected to have no output
 
@@ -147,7 +120,7 @@
 		MetadataProvider: nil,
 	}
 
-	pres := NewPresenter(pb, false, false)
+	pres := NewPresenter(pb, false)
 
 	// run presenter
 	err := pres.Present(&buffer)
@@ -226,7 +199,7 @@
 		MetadataProvider: metadataProvider,
 	}
 
-	pres := NewPresenter(pb, false, true)
+	pres := NewPresenter(pb, false)
 
 	err := pres.Present(&buffer)
 	require.NoError(t, err)
@@ -246,7 +219,7 @@
 		MetadataProvider: metadataProvider,
 	}
 
-	pres := NewPresenter(pb, true, true)
+	pres := NewPresenter(pb, true)
 
 	err := pres.Present(&buffer)
 	require.NoError(t, err)
