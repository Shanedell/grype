package presenter

import (
	"github.com/wagoodman/go-presenter"

	"github.com/anchore/grype/grype/presenter/models"
	"github.com/anchore/grype/internal/format"
)

<<<<<<< HEAD
// Presenter is the main interface other Presenters need to implement
type Presenter interface {
	Present(io.Writer) error
}

// GetPresenter retrieves a Presenter that matches a CLI option
// TODO dependency cycle with presenter package to sub formats
func GetPresenter(c Config, pb models.PresenterConfig, tableNoColor bool) Presenter {
	switch c.format {
	case jsonFormat:
		return json.NewPresenter(pb)
	case tableFormat:
		return table.NewPresenter(pb, c.showSuppressed, tableNoColor)

	// NOTE: cyclonedx is identical to embeddedVEXJSON
	// The cyclonedx library only provides two BOM formats: JSON and XML
	// These embedded formats will be removed in v1.0
	case cycloneDXFormat:
		return cyclonedx.NewXMLPresenter(pb)
	case cycloneDXJSON:
		return cyclonedx.NewJSONPresenter(pb)
	case cycloneDXXML:
		return cyclonedx.NewXMLPresenter(pb)
	case sarifFormat:
		return sarif.NewPresenter(pb)
	case templateFormat:
		return template.NewPresenter(pb, c.templateFilePath)
	// DEPRECATED TODO: remove in v1.0
	case embeddedVEXJSON:
		log.Warn("embedded-cyclonedx-vex-json format is deprecated and will be removed in v1.0")
		return cyclonedx.NewJSONPresenter(pb)
	case embeddedVEXXML:
		log.Warn("embedded-cyclonedx-vex-xml format is deprecated and will be removed in v1.0")
		return cyclonedx.NewXMLPresenter(pb)
	default:
		return nil
	}
=======
// GetPresenter retrieves a Presenter that matches a CLI option.
// Deprecated: this will be removed in v1.0
func GetPresenter(f string, templatePath string, showSuppressed bool, pb models.PresenterConfig) presenter.Presenter {
	return format.GetPresenter(format.Parse(f), format.PresentationConfig{
		TemplateFilePath: templatePath,
		ShowSuppressed:   showSuppressed,
	}, pb)
>>>>>>> a276bf12
}<|MERGE_RESOLUTION|>--- conflicted
+++ resolved
@@ -7,45 +7,6 @@
 	"github.com/anchore/grype/internal/format"
 )
 
-<<<<<<< HEAD
-// Presenter is the main interface other Presenters need to implement
-type Presenter interface {
-	Present(io.Writer) error
-}
-
-// GetPresenter retrieves a Presenter that matches a CLI option
-// TODO dependency cycle with presenter package to sub formats
-func GetPresenter(c Config, pb models.PresenterConfig, tableNoColor bool) Presenter {
-	switch c.format {
-	case jsonFormat:
-		return json.NewPresenter(pb)
-	case tableFormat:
-		return table.NewPresenter(pb, c.showSuppressed, tableNoColor)
-
-	// NOTE: cyclonedx is identical to embeddedVEXJSON
-	// The cyclonedx library only provides two BOM formats: JSON and XML
-	// These embedded formats will be removed in v1.0
-	case cycloneDXFormat:
-		return cyclonedx.NewXMLPresenter(pb)
-	case cycloneDXJSON:
-		return cyclonedx.NewJSONPresenter(pb)
-	case cycloneDXXML:
-		return cyclonedx.NewXMLPresenter(pb)
-	case sarifFormat:
-		return sarif.NewPresenter(pb)
-	case templateFormat:
-		return template.NewPresenter(pb, c.templateFilePath)
-	// DEPRECATED TODO: remove in v1.0
-	case embeddedVEXJSON:
-		log.Warn("embedded-cyclonedx-vex-json format is deprecated and will be removed in v1.0")
-		return cyclonedx.NewJSONPresenter(pb)
-	case embeddedVEXXML:
-		log.Warn("embedded-cyclonedx-vex-xml format is deprecated and will be removed in v1.0")
-		return cyclonedx.NewXMLPresenter(pb)
-	default:
-		return nil
-	}
-=======
 // GetPresenter retrieves a Presenter that matches a CLI option.
 // Deprecated: this will be removed in v1.0
 func GetPresenter(f string, templatePath string, showSuppressed bool, pb models.PresenterConfig) presenter.Presenter {
@@ -53,5 +14,4 @@
 		TemplateFilePath: templatePath,
 		ShowSuppressed:   showSuppressed,
 	}, pb)
->>>>>>> a276bf12
 }